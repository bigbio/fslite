import logging
from typing import Optional, Union, List, Set, Tuple

import numpy as np
import pandas as pd
from pandas import DataFrame, Series
from sklearn.preprocessing import MinMaxScaler, MaxAbsScaler, StandardScaler, RobustScaler

logging.basicConfig(format="%(levelname)s (%(name)s %(lineno)s): %(message)s")
logger = logging.getLogger("pickfeat")
logger.setLevel(logging.INFO)


class FSDataFrame:
    """
    FSDataFrame is a representation of a DataFrame with some functionalities to perform feature selection.
    An object from FSDataFrame is basically represented by a DataFrame with samples
    as rows and features as columns, with extra distributed indexed pandas series for
    features names and samples labels.

    An object of FSDataFrame offers an interface to a DataFrame, a Pandas on  DataFrame
    (e.g. suitable for visualization) or a  DataFrame with features as a Dense column vector (e.g. suitable for
    applying most algorithms from MLib API).

    It can also be split in training and testing dataset and filtered by removing selected features (by name or index).

    [...]

    """

    def __init__(
            self,
            df: DataFrame,
            sample_col: str = None,
            label_col: str = None,
            row_index_col: Optional[str] = '_row_index',
            parse_col_names: bool = False,
            parse_features: bool = False,
    ):
        """
        Create an instance of FSDataFrame.

        Expected an input DataFrame with 2+N columns.
        After specifying sample id and sample label columns, the remaining N columns will be considered as features.

        :param df: Pandas DataFrame
        :param sample_col: Sample id column name
        :param label_col: Sample label column name
        :param row_index_col: Optional. Column name of row indices.
        :param parse_col_names: Replace dots (.) in column names with underscores.
        :param parse_features: Coerce all features to float.
        """

<<<<<<< HEAD
        self.__df = df
=======
>>>>>>> b99aee04
        self.__sample_col = sample_col
        self.__label_col = label_col
        self.__row_index_col = row_index_col
        self.__df = df

        # check input dataframe
        self._check_df()

        # replace dots in column names, if any.
        if parse_col_names:
            self.__df = self.__df.toDF(*(c.replace('.', '_') for c in self.__df.columns))

        # If the specified row index column name does not exist, add row index to the dataframe
        if self.__row_index_col not in self.__df.columns:
            self.__df = self._add_row_index(index_name=self.__row_index_col)

        if parse_features:
            # coerce all features to float
            non_features_cols = [self.__sample_col, self.__label_col, self.__row_index_col]
            feature_cols = [c for c in self.__df.columns if c not in non_features_cols]
            self.__df = self.__df.withColumns({c: self.__df[c].cast('float') for c in feature_cols})

        self.__indexed_features = self._set_indexed_cols()
        self.__indexed_instances = self._set_indexed_rows()

    def _check_df(self):
        """
        Check if input DataFrame meet the minimal requirements to feed an FS pipeline.
        :return: None
        """
        col_names = self.__df.columns
        if self.__sample_col not in col_names:
            raise ValueError(f"Column sample name {self.__sample_col} not found...")
        elif self.__label_col not in col_names:
            raise ValueError(f"Column label name {self.__label_col} not found...")
        elif not isinstance(self.__row_index_col, str):
            raise ValueError("Row index column name must be a valid string...")
        else:
            pass

    def _set_indexed_cols(self) -> Series:
        """
        Create a distributed indexed Series representing features.
        :return: Pandas on  (PoS) Series
        """
        non_features_cols = [self.__sample_col, self.__label_col, self.__row_index_col]
        features = [f for f in self.__df.columns if f not in non_features_cols]
        return Series(features)

    def _set_indexed_rows(self) -> pd.Series:
        """
        Create an indexed Series representing sample labels.
        It will use existing row indices from the DataFrame.

        :return: Pandas Series
        """

<<<<<<< HEAD
        label = self.__df[self.__label_col]
        row_index = self.__df[self.__row_index_name]
        return pd.Series(data=label.values, index=row_index.values)
=======
        # Extract the label and row index columns from the DataFrame
        labels = self.__df[self.__label_col]
        row_indices = self.__df[self.__row_index_col]

        # Create a Pandas Series with row_indices as index and labels as values
        return pd.Series(data=labels.values, index=row_indices.values)
>>>>>>> b99aee04

    def get_features_indexed(self) -> Series:
        """
        Return features names with indices as a Series.
        :return: Indexed Series.
        """
        return self.__indexed_features

    def get_sample_label_indexed(self) -> Series:
        """
        Return sample labels with indices as a Series.
        :return: Indexed Series.
        """
        return self.__indexed_instances

    def get_features_names(self) -> list:
        """
        Get features names from DataFrame.
        :return: List of features names
        """
        return self.__indexed_features.tolist()

    def get_features_by_index(self, indices: Union[List[int], Set[int]]) -> List[str]:
        """
        Get features names by specified index from DataFrame.

        :param: indices: List of feature indexes
        :return: List of features names
        """
        return self.__indexed_features.loc[indices].tolist()

    def get_sample_label(self) -> list:
        """
        Get samples class (label) from DataFrame.
        :return: List of sample class labels
        """
        return self.__indexed_instances.tolist()

    def get_sdf_vector(self, output_column_vector: str = 'features') -> pd.DataFrame:
        """
        Return a  dataframe with feature columns assembled into a column vector (a.k.a. Dense Vector column).
        This format is required as input for multiple algorithms from MLlib API.

        :param: output_column_vector: Name of the output column vector.
        :return:  DataFrame
        """

        sdf = self.__df
        features_cols = self.get_features_names()
        sdf_vector = _assemble_column_vector(sdf,
                                             input_feature_cols=features_cols,
                                             output_column_vector=output_column_vector)

        return sdf_vector

    def get_sdf_and_label(self,
                          output_column_vector: str = 'features') -> Tuple[DataFrame, str, str]:
        """
        Extracts the  DataFrame and label column name from FSDataFrame.

        :param: output_column_vector: Name of the output column vector.
        :return: A tuple containing the  DataFrame and the label column name.
        """
        sdf = self.get_sdf_vector(output_column_vector=output_column_vector)
        label_col = self.get_label_col_name()
        return sdf, label_col, output_column_vector

    def _collect_features_as_array(self) -> np.array:
        """
        Collect features from FSDataFrame as an array.
        `Warning`: This method will collect the entire DataFrame into the driver.
                   Uses this method on small datasets only (e.g., after filtering or splitting the data)

        :return: Numpy array
        """
        sdf = self.get_df().select(*self.get_features_names())
        a = np.array(sdf.collect())
        return a

    def to_psdf(self) -> DataFrame:
        """
        Convert  DataFrame to Pandas on DataFrame
        :return: Pandas on  DataFrame
        """
        return self.__df.pandas_api()

    def get_df(self) -> DataFrame:
        return self.__df

    def get_sample_col_name(self) -> str:
        """
        Return sample id column name.

        :return: Sample id column name.
        """
        return self.__sample_col

    def get_label_col_name(self) -> str:
        """
        Return sample label column name.

        :return: Sample label column name.
        """
        return self.__label_col

    def get_row_index_name(self) -> str:
        """
        Return row (instances) id column name.

        :return: Row id column name.
        """
        return self.__row_index_col

    def _add_row_index(self, index_name: str = '_row_index') -> pd.DataFrame:
        """
        Add row indices to DataFrame.
        Unique indices of type integer will be added in non-consecutive increasing order.

        :param index_name: Name of the row index column.
        :return: DataFrame with extra column of row indices.
        """
        # Add a new column with unique row indices using a range
        self.__df[index_name] = list(range(len(self.__df)))
        return self.__df

    def count_features(self) -> int:
        """
        Return the number of features.

        :return: Number of features.
        """
        return self.get_features_indexed().size

    def count_instances(self) -> int:
        """
        Return the number of samples (instances).

        :return: Number of samples.
        """
        return self.get_sample_label_indexed().size

    def filter_features(self, features: List[str], keep: bool = True) -> 'FSDataFrame':
        """
        Select or drop specified features from DataFrame.

        :param features: List of features names to drop or select from DataFrame
        :param keep: If True (default), keep features. Remove otherwise.

        :return: FSDataFrame
        """

        current_features = self.get_features_names()
        if len(set(current_features).intersection(features)) == 0:
            logger.warning(f"There is no overlap of specified features with the input data frame.\n"
                           f"Skipping this filter step...")
            return self

        count_a = self.count_features()
        sdf = self.get_df()

        if keep:
            sdf = sdf.select(
                self.__sample_col,
                self.__label_col,
                self.__row_index_col,
                *features)
        else:
            sdf = sdf.drop(*features)

        fsdf_filtered = self.update(sdf, self.__sample_col, self.__label_col, self.__row_index_col)
        count_b = fsdf_filtered.count_features()

        logger.info(f"{count_b} features out of {count_a} remain after applying this filter...")

        return fsdf_filtered

    def filter_features_by_index(self, feature_indices: Set[int], keep: bool = True) -> 'FSDataFrame':
        """
        Select or drop specified features from DataFrame by its indices.

        :param feature_indices: Set of features indices to drop or select from DataFrame
        :param keep: If True (default), keep features. Remove otherwise.

        :return: FSDataFrame
        """
        feature_names = self.get_features_by_index(feature_indices)
        return self.filter_features(feature_names, keep=keep)

    def get_label_strata(self) -> list:
        """
        Get strata from a categorical column in DataFrame.

        :return: List of levels for categorical variable.
        """
        levels = self.get_sample_label_indexed().unique().tolist()
        number_of_lvs = len(levels)
        if number_of_lvs > 20:  # TODO: Check if this is a right cutoff.
            logger.warning(f"Number of observed levels too high: {number_of_lvs}.\n"
                           f"Should this variable be considered continuous?")
        return levels

    def scale_features(self, scaler_method: str = 'standard', **kwargs) -> 'FSDataFrame':
        """
        Scales features in DataFrame

        :param scaler_method: One of: min_max, max_abs, standard or robust.
        :return: FSDataFrame with scaled features.
        """

        if scaler_method == 'min_max':
            scaler = MinMaxScaler(**kwargs)
        elif scaler_method == 'max_abs':
            scaler = MaxAbsScaler(**kwargs)
        elif scaler_method == 'standard':
            scaler = StandardScaler(**kwargs)
        elif scaler_method == 'robust':
            scaler = RobustScaler(**kwargs)
        else:
            raise ValueError("`scaler_method` must be one of: min_max, max_abs, standard or robust.")

        feature_array = self._features_to_array()

        feature_array = (scaler
                         .fit(feature_array)
                         .transform()
                         )

        df_scaled = self._array_to_features(feature_array)

        return self.update(sdf,
                           self.__sample_col,
                           self.__label_col,
                           self.__row_index_name)

    def split_df(self,
                 label_type_cat: bool = True,
                 split_training_factor: float = 0.7) -> Tuple['FSDataFrame', 'FSDataFrame']:
        """
        Split DataFrame into training and test dataset.
        It will generate a nearly class-balanced training
        and testing set for both categorical and continuous label input.

        :param label_type_cat: If True (the default), the input label column will be processed as categorical.
                               Otherwise, it will be considered a continuous variable and binarized.
        :param split_training_factor: Proportion of the training set. Usually, a value between 0.6 and 0.8.

        :return: Tuple of FSDataFrames. First element is the training set and second element is the testing set.
        """

        label_col = self.get_label_col_name()
        df = self.__df.copy()

        # Create a temporary label column for sampling
        tmp_label_col = '_tmp_label_indexed'

        if label_type_cat:
            # Use factorize to convert categorical labels to integer indices
            df[tmp_label_col], _ = pd.factorize(df[label_col])
        else:
            # For continuous labels, create a uniform random column and binarize it
            df['_tmp_uniform_rand'] = np.random.rand(len(df))
            df[tmp_label_col] = (df['_tmp_uniform_rand'] > 0.5).astype(int)
            df = df.drop(columns=['_tmp_uniform_rand'])

        # Perform stratified sampling to get class-balanced training set
        train_df = df.groupby(tmp_label_col, group_keys=False).apply(lambda x: x.sample(frac=split_training_factor))

        # Get the test set by subtracting the training set from the original DataFrame
        test_df = df.drop(train_df.index)

        # Drop the temporary label column
        train_df = train_df.drop(columns=[tmp_label_col])
        test_df = test_df.drop(columns=[tmp_label_col])

        # Return the updated DataFrames
        return self.update(train_df), self.update(test_df)

    @classmethod
    def update(cls,
               df: DataFrame,
               sample_col: str,
               label_col: str,
               row_index_col: str):
        """
        Create a new instance of FSDataFrame.

        :param df:  DataFrame
        :param sample_col: Name of sample id column.
        :param label_col: Name of sample label column.
        :param row_index_col: Name of row (instances) id column.

        :return: FSDataFrame
        """
        return cls(df, sample_col, label_col, row_index_col)

    def _features_to_array(self) -> np.array:
        """
        Collect features from FSDataFrame as an array.
        `Warning`: This method will collect the entire DataFrame into the driver.
                   Uses this method on small datasets only (e.g., after filtering or splitting the data)

        :return: Numpy array
        """
        sdf = self.get_df().select(*self.get_features_names())
        a = np.array(sdf.collect())
        return a

    def _array_to_features(self, a: np.array) -> pd.DataFrame:
        """
        Convert a Numpy array to a DataFrame with features as columns.
        :param a: Numpy array
        :return: Pandas DataFrame
        """
        return pd.DataFrame(a, columns=self.get_features_names())

#
# def _assemble_column_vector(self,
#                             input_feature_cols: List[str],
#                             output_column_vector: str = 'features',
#                             drop_input_cols: bool = True) -> pd.DataFrame:
#     """
#     Assemble features (columns) from DataFrame into a column of type Numpy array.
#
#     :param drop_input_cols: Boolean flag to drop the input feature columns.
#     :param input_feature_cols: List of feature column names.
#     :param output_column_vector: Name of the output column that will contain the combined vector.
#     :param sdf: Pandas DataFrame
#
#     :return: DataFrame with column of type Numpy array.
#     """
#
#     # Combine the input columns into a single vector (Numpy array)
#     self.__df[output_column_vector] = self.__df[input_feature_cols].apply(lambda row: np.array(row), axis=1)
#
#     # Drop input columns if flag is set to True
#     if drop_input_cols:
#         return self.__df.drop(columns=input_feature_cols)
#     else:
#         return self.__df
#
#
# def _disassemble_column_vector(self,
#                                features_cols: List[str],
#                                col_vector_name: str,
#                                drop_col_vector: bool = True) -> pd.DataFrame:
#     """
#     Convert a column of Numpy arrays in DataFrame to individual columns (a.k.a features).
#     This is the reverse operation of `_assemble_column_vector`.
#
#     :param features_cols: List of new feature column names.
#     :param col_vector_name: Name of the column that contains the vector (Numpy array).
#     :param drop_col_vector: Boolean flag to drop the original vector column.
#     :return: DataFrame with individual feature columns.
#     """
#
#     # Unpack the vector (Numpy array) into individual columns
#     for i, feature in enumerate(features_cols):
#         self.__df[feature] = self.__df[col_vector_name].apply(lambda x: x[i])
#
#     # Drop the original vector column if needed
#     if drop_col_vector:
#         self.__df = self.__df.drop(columns=[col_vector_name])
#
#     return self.__df<|MERGE_RESOLUTION|>--- conflicted
+++ resolved
@@ -51,10 +51,6 @@
         :param parse_features: Coerce all features to float.
         """
 
-<<<<<<< HEAD
-        self.__df = df
-=======
->>>>>>> b99aee04
         self.__sample_col = sample_col
         self.__label_col = label_col
         self.__row_index_col = row_index_col
@@ -112,18 +108,12 @@
         :return: Pandas Series
         """
 
-<<<<<<< HEAD
-        label = self.__df[self.__label_col]
-        row_index = self.__df[self.__row_index_name]
-        return pd.Series(data=label.values, index=row_index.values)
-=======
         # Extract the label and row index columns from the DataFrame
         labels = self.__df[self.__label_col]
         row_indices = self.__df[self.__row_index_col]
 
         # Create a Pandas Series with row_indices as index and labels as values
         return pd.Series(data=labels.values, index=row_indices.values)
->>>>>>> b99aee04
 
     def get_features_indexed(self) -> Series:
         """
